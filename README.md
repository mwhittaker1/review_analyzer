--- conflicted
+++ resolved
@@ -22,14 +22,10 @@
 
 ## Files
 
-<<<<<<< HEAD
 - `main.ipynb` - Interactive notebook for step-by-step analysis and prototyping
 - `sentiment_analyzer.py` - Production-ready script for batch analysis and export
 - `analyze_comments.py` - Legacy implementation using JSON parsing
 - `analyze_with_functions.py` - Legacy implementation using OpenAI function calling
-=======
-- `analyze_comments.py` - Original implementation using JSON parsing
->>>>>>> 5a7c730d
 - `product_prompt.txt` - Prompt for product-focused analysis
 - `customer_sentiment_prompt.txt` - Prompt for customer sentiment analysis
 
@@ -48,7 +44,6 @@
 
 ### Option 1: Interactive Analysis in Jupyter Notebook
 
-<<<<<<< HEAD
 - Open `main.ipynb` for an interactive, step-by-step workflow.
 - This notebook demonstrates data import, DuckDB usage, prompt engineering, and batch sentiment analysis with OpenAI.
 - Recommended for exploration, prototyping, and custom analysis.
@@ -77,7 +72,6 @@
 You can customize the analysis by modifying the prompt files:
 - `product_prompt.txt` - For product-focused analysis
 - `customer_sentiment_prompt.txt` - For customer sentiment analysis
-- `function_prompt.txt` - For function calling implementation
 
 ## Output Format
 
@@ -89,9 +83,6 @@
 Results are stored in DuckDB tables and exported to Excel and CSV. The combined Excel file contains two sheets: one for product feedback, one for customer sentiment.
 
 ## Setup
-=======
-## Usage
->>>>>>> 5a7c730d
 
 1. Set up your OpenAI API key in a `.env` file:
    ```
@@ -102,7 +93,6 @@
    OPEN_API_KEY=projects/your_project_id/secrets/your_secret_name/versions/latest
    ```
 
-<<<<<<< HEAD
 2. Install requirements:
    ```
    pip install pandas openai duckdb python-dotenv openpyxl google-cloud-secret-manager
@@ -111,19 +101,6 @@
 3. Place your data file (CSV, Excel, or Parquet) in the `data/` directory or specify the path when running the script.
 
 ## Performance Considerations
-=======
-3. Run the analyzer:
-   ```
-   python analyze_comments.py  # Original implementation
-   ```
-   
-
-## Customization
-
-You can customize the analysis by modifying the prompt files:
-- `product_prompt.txt` - For product-focused analysis
-- `customer_sentiment_prompt.txt` - For customer sentiment analysis
->>>>>>> 5a7c730d
 
 - Batch size can be adjusted based on your needs (default: 100)
 - Larger batch sizes may be more efficient but use more memory
